--- conflicted
+++ resolved
@@ -1,9 +1,8 @@
 use crate::error::{Error, OperatorResult};
 
 use k8s_openapi::apimachinery::pkg::apis::meta::v1::{ObjectMeta, OwnerReference};
-<<<<<<< HEAD
 use kube::Resource;
-=======
+
 use kube::api::{Resource, ResourceExt};
 use std::collections::BTreeMap;
 
@@ -46,7 +45,6 @@
         ..ObjectMeta::default()
     })
 }
->>>>>>> 7daee0c3
 
 /// Creates an OwnerReference pointing to the resource type and `metadata` being passed in.
 /// The created OwnerReference has it's `controller` flag set to `true`
