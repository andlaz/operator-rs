--- conflicted
+++ resolved
@@ -8,23 +8,19 @@
 
 - BREAKING: Added CLI `watch_namespace` parameter to ProductOperatorRun in
   preparation for operators watching a single namespace ([#332]).
-
-### Changed
-
-- Build against Kubernetes 1.23 ([#330]).
-
-### Added
 - More builder functionality ([#331]) 
   - builder for `SecurityContext` objects 
   - add  `EnvVar`s from field refs
   - set `serviceServiceAccountName` in pod templates
 
+
+### Changed
+
+- Build against Kubernetes 1.23 ([#330]).
+
 [#330]: https://github.com/stackabletech/operator-rs/pull/330
-<<<<<<< HEAD
 [#331]: https://github.com/stackabletech/operator-rs/pull/331
-=======
 [#332]: https://github.com/stackabletech/operator-rs/pull/332
->>>>>>> b895e632
 
 ## [0.12.0] - 2022-02-18
 
